#
#   Darknet related layers
#   Copyright EAVISE
#

import logging
import torch.nn as nn
import torch.nn.functional as F


__all__ = ['Conv2dBatchReLU', 'GlobalAvgPool2d', 'PaddedMaxPool2d', 'Reorg']
log = logging.getLogger(__name__)


class Conv2dBatchReLU(nn.Module):
    """ This convenience layer groups a 2D convolution, a batchnorm and a ReLU.
    They are executed in a sequential manner.

    Args:
        in_channels (int): Number of input channels
        out_channels (int): Number of output channels
        kernel_size (int or tuple): Size of the kernel of the convolution
        stride (int or tuple): Stride of the convolution
        padding (int or tuple): padding of the convolution
        momentum (int, optional): momentum of the moving averages of the normalization; Default **0.01**
        relu (class, optional): Which ReLU to use; Default :class:`torch.nn.LeakyReLU`

    Note:
        If you require the `relu` class to get extra parameters, you can use a `lambda` or `functools.partial`:

        >>> conv = ln.layer.Conv2dBatchReLU(
        ...     in_c, out_c, kernel, stride, padding,
        ...     relu=functools.partial(torch.nn.LeakyReLU, 0.1, inplace=True)
        ... )   # doctest: +SKIP
    """
<<<<<<< HEAD
    def __init__(self, in_channels, out_channels, kernel_size, stride, padding,
                 momentum=0.01, relu=lambda: nn.LeakyReLU(0.1, inplace = True)):
=======
    def __init__(self, in_channels, out_channels, kernel_size, stride, padding, leaky_slope=0.1):
>>>>>>> b8a242be
        super().__init__()

        # Parameters
        self.in_channels = in_channels
        self.out_channels = out_channels
        self.kernel_size = kernel_size
        self.stride = stride
        self.padding = padding
        self.momentum = momentum

        # Layer
        self.layers = nn.Sequential(
            nn.Conv2d(self.in_channels, self.out_channels, self.kernel_size, self.stride, self.padding, bias=False),
            nn.BatchNorm2d(self.out_channels, momentum=self.momentum),
            relu()
        )

    def __repr__(self):
        s = '{name}({in_channels}, {out_channels}, kernel_size={kernel_size}, stride={stride}, padding={padding}, {relu})'
        return s.format(name=self.__class__.__name__, relu=self.layers[2], **self.__dict__)

    def forward(self, x):
        x = self.layers(x)
        return x


class GlobalAvgPool2d(nn.Module):
    """ This layer averages each channel to a single number.
    """
    def __init__(self):
        super().__init__()

    def forward(self, x):
        B = x.data.size(0)
        C = x.data.size(1)
        H = x.data.size(2)
        W = x.data.size(3)
        x = F.avg_pool2d(x, (H, W))
        x = x.view(B, C)
        return x


class PaddedMaxPool2d(nn.Module):
    """ Maxpool layer with a replicating padding.

    Args:
        kernel_size (int or tuple): Kernel size for maxpooling
        stride (int or tuple, optional): The stride of the window; Default ``kernel_size``
        padding (tuple, optional): (left, right, top, bottom) padding; Default **None**
        dilation (int or tuple, optional): A parameter that controls the stride of elements in the window
    """
    def __init__(self, kernel_size, stride=None, padding=(0, 0, 0, 0), dilation=1):
        super().__init__()
        self.kernel_size = kernel_size
        self.stride = stride or kernel_size
        self.padding = padding
        self.dilation = dilation

    def extra_repr(self):
        return f'kernel_size={self.kernel_size}, stride={self.stride}, padding={self.padding}, dilation={self.dilation}'

    def forward(self, x):
        x = F.max_pool2d(F.pad(x, self.padding, mode='replicate'), self.kernel_size, self.stride, 0, self.dilation)
        return x


class Reorg(nn.Module):
    """ This layer reorganizes a tensor according to a stride.
    The dimensions 2,3 will be sliced by the stride and then stacked in dimension 1. (input must have 4 dimensions)

    Args:
        stride (int): stride to divide the input tensor
    """
    def __init__(self, stride=2):
        super().__init__()
        if not isinstance(stride, int):
            raise TypeError(f'stride is not an int [{type(stride)}]')
        self.stride = stride
        self.darknet = True

    def extra_repr(self):
        darknet_mode_str = ', darknet_compatible' if self.darknet else ''
        return f'stride={self.stride}{darknet_mode_str}'

    def forward(self, x):
        assert(x.data.dim() == 4)
        B = x.data.size(0)
        C = x.data.size(1)
        H = x.data.size(2)
        W = x.data.size(3)

        if H % self.stride != 0:
            raise ValueError(f'Dimension mismatch: {H} is not divisible by {self.stride}')
        if W % self.stride != 0:
            raise ValueError(f'Dimension mismatch: {W} is not divisible by {self.stride}')

        # darknet compatible version from: https://github.com/thtrieu/darkflow/issues/173#issuecomment-296048648
        if self.darknet:
            x = x.view(B, C//(self.stride**2), H, self.stride, W, self.stride).contiguous()
            x = x.permute(0, 3, 5, 1, 2, 4).contiguous()
            x = x.view(B, -1, H//self.stride, W//self.stride)
        else:
            ws, hs = self.stride, self.stride
            x = x.view(B, C, H//hs, hs, W//ws, ws).transpose(3, 4).contiguous()
            x = x.view(B, C, H//hs*W//ws, hs*ws).transpose(2, 3).contiguous()
            x = x.view(B, C, hs*ws, H//hs, W//ws).transpose(1, 2).contiguous()
            x = x.view(B, hs*ws*C, H//hs, W//ws)

        return x<|MERGE_RESOLUTION|>--- conflicted
+++ resolved
@@ -8,12 +8,12 @@
 import torch.nn.functional as F
 
 
-__all__ = ['Conv2dBatchReLU', 'GlobalAvgPool2d', 'PaddedMaxPool2d', 'Reorg']
+__all__ = ['Conv2dBatchLeaky', 'GlobalAvgPool2d', 'PaddedMaxPool2d', 'Reorg']
 log = logging.getLogger(__name__)
 
 
-class Conv2dBatchReLU(nn.Module):
-    """ This convenience layer groups a 2D convolution, a batchnorm and a ReLU.
+class Conv2dBatchLeaky(nn.Module):
+    """ This convenience layer groups a 2D convolution, a batchnorm and a leaky ReLU.
     They are executed in a sequential manner.
 
     Args:
@@ -22,23 +22,9 @@
         kernel_size (int or tuple): Size of the kernel of the convolution
         stride (int or tuple): Stride of the convolution
         padding (int or tuple): padding of the convolution
-        momentum (int, optional): momentum of the moving averages of the normalization; Default **0.01**
-        relu (class, optional): Which ReLU to use; Default :class:`torch.nn.LeakyReLU`
-
-    Note:
-        If you require the `relu` class to get extra parameters, you can use a `lambda` or `functools.partial`:
-
-        >>> conv = ln.layer.Conv2dBatchReLU(
-        ...     in_c, out_c, kernel, stride, padding,
-        ...     relu=functools.partial(torch.nn.LeakyReLU, 0.1, inplace=True)
-        ... )   # doctest: +SKIP
+        leaky_slope (number, optional): Controls the angle of the negative slope of the leaky ReLU; Default **0.1**
     """
-<<<<<<< HEAD
-    def __init__(self, in_channels, out_channels, kernel_size, stride, padding,
-                 momentum=0.01, relu=lambda: nn.LeakyReLU(0.1, inplace = True)):
-=======
     def __init__(self, in_channels, out_channels, kernel_size, stride, padding, leaky_slope=0.1):
->>>>>>> b8a242be
         super().__init__()
 
         # Parameters
@@ -47,18 +33,18 @@
         self.kernel_size = kernel_size
         self.stride = stride
         self.padding = padding
-        self.momentum = momentum
+        self.leaky_slope = leaky_slope
 
         # Layer
         self.layers = nn.Sequential(
             nn.Conv2d(self.in_channels, self.out_channels, self.kernel_size, self.stride, self.padding, bias=False),
-            nn.BatchNorm2d(self.out_channels, momentum=self.momentum),
-            relu()
+            nn.BatchNorm2d(self.out_channels),
+            nn.LeakyReLU(self.leaky_slope, inplace=True)
         )
 
     def __repr__(self):
-        s = '{name}({in_channels}, {out_channels}, kernel_size={kernel_size}, stride={stride}, padding={padding}, {relu})'
-        return s.format(name=self.__class__.__name__, relu=self.layers[2], **self.__dict__)
+        s = '{name} ({in_channels}, {out_channels}, kernel_size={kernel_size}, stride={stride}, padding={padding}, negative_slope={leaky_slope})'
+        return s.format(name=self.__class__.__name__, **self.__dict__)
 
     def forward(self, x):
         x = self.layers(x)
@@ -97,8 +83,8 @@
         self.padding = padding
         self.dilation = dilation
 
-    def extra_repr(self):
-        return f'kernel_size={self.kernel_size}, stride={self.stride}, padding={self.padding}, dilation={self.dilation}'
+    def __repr__(self):
+        return f'{self.__class__.__name__} (kernel_size={self.kernel_size}, stride={self.stride}, padding={self.padding}, dilation={self.dilation})'
 
     def forward(self, x):
         x = F.max_pool2d(F.pad(x, self.padding, mode='replicate'), self.kernel_size, self.stride, 0, self.dilation)
@@ -119,9 +105,8 @@
         self.stride = stride
         self.darknet = True
 
-    def extra_repr(self):
-        darknet_mode_str = ', darknet_compatible' if self.darknet else ''
-        return f'stride={self.stride}{darknet_mode_str}'
+    def __repr__(self):
+        return f'{self.__class__.__name__} (stride={self.stride}, darknet_compatible_mode={self.darknet})'
 
     def forward(self, x):
         assert(x.data.dim() == 4)
